--- conflicted
+++ resolved
@@ -27,24 +27,7 @@
         CycleGear oferuje inteligentny dobór ubrań rowerowych na podstawie
         pogody i treningu oraz kompleksowe zarządzanie serwisem i kosztami.
       </p>
-<<<<<<< HEAD
       <HeroCTAButtons client:load />
-=======
-      <div class="flex flex-col sm:flex-row gap-4 justify-center">
-        <a
-          href="/auth"
-          class="inline-flex items-center justify-center gap-2 whitespace-nowrap rounded-md text-sm font-medium transition-all disabled:pointer-events-none disabled:opacity-50 bg-blue-600 text-white hover:bg-blue-700 h-10 px-6 py-2 text-lg"
-        >
-          Rozpocznij za darmo
-        </a>
-        <a
-          href="/about"
-          class="inline-flex items-center justify-center gap-2 whitespace-nowrap rounded-md text-sm font-medium transition-all disabled:pointer-events-none disabled:opacity-50 border border-gray-300 bg-white shadow-sm hover:bg-gray-50 hover:text-gray-900 text-gray-900 h-10 px-6 py-2 text-lg"
-        >
-          Dowiedz się więcej
-        </a>
-      </div>
->>>>>>> 516d2c7c
     </div>
   </section>
 
@@ -189,16 +172,7 @@
         Zacznij śledzić swoje rowery i połącz się ze społecznością. Wszystko
         dostępne całkowicie za darmo!
       </p>
-<<<<<<< HEAD
       <BottomCTAButton client:load />
-=======
-      <a
-        href="/auth"
-        class="inline-flex items-center justify-center gap-2 whitespace-nowrap rounded-md text-sm font-medium transition-all disabled:pointer-events-none disabled:opacity-50 bg-white text-blue-600 hover:bg-gray-50 h-10 px-6 py-2 text-lg"
-      >
-        Rozpocznij swoją przygodę
-      </a>
->>>>>>> 516d2c7c
     </div>
   </section>
 </Layout>